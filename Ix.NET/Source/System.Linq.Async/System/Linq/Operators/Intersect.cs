﻿// Licensed to the .NET Foundation under one or more agreements.
// The .NET Foundation licenses this file to you under the Apache 2.0 License.
// See the LICENSE file in the project root for more information. 

using System.Collections.Generic;
using System.Diagnostics;
using System.Threading;
using System.Threading.Tasks;

namespace System.Linq
{
    public static partial class AsyncEnumerable
    {
        public static IAsyncEnumerable<TSource> Intersect<TSource>(this IAsyncEnumerable<TSource> first, IAsyncEnumerable<TSource> second)
        {
            if (first == null)
                throw Error.ArgumentNull(nameof(first));
            if (second == null)
                throw Error.ArgumentNull(nameof(second));

            return first.Intersect(second, EqualityComparer<TSource>.Default);
        }

        public static IAsyncEnumerable<TSource> Intersect<TSource>(this IAsyncEnumerable<TSource> first, IAsyncEnumerable<TSource> second, IEqualityComparer<TSource> comparer)
        {
            if (first == null)
                throw Error.ArgumentNull(nameof(first));
            if (second == null)
                throw Error.ArgumentNull(nameof(second));
            if (comparer == null)
                throw Error.ArgumentNull(nameof(comparer));

            return new IntersectAsyncIterator<TSource>(first, second, comparer);
        }

        private sealed class IntersectAsyncIterator<TSource> : AsyncIterator<TSource>
        {
            private readonly IEqualityComparer<TSource> _comparer;
            private readonly IAsyncEnumerable<TSource> _first;
            private readonly IAsyncEnumerable<TSource> _second;

            private Task _fillSetTask;

            private IAsyncEnumerator<TSource> _firstEnumerator;
            private Set<TSource> _set;

            private bool _setFilled;

            public IntersectAsyncIterator(IAsyncEnumerable<TSource> first, IAsyncEnumerable<TSource> second, IEqualityComparer<TSource> comparer)
            {
                Debug.Assert(first != null);
                Debug.Assert(second != null);
                Debug.Assert(comparer != null);

                _first = first;
                _second = second;
                _comparer = comparer;
            }

            public override AsyncIterator<TSource> Clone()
            {
                return new IntersectAsyncIterator<TSource>(_first, _second, _comparer);
            }

            public override async ValueTask DisposeAsync()
            {
                if (_firstEnumerator != null)
                {
                    await _firstEnumerator.DisposeAsync().ConfigureAwait(false);
                    _firstEnumerator = null;
                }

                _set = null;

                await base.DisposeAsync().ConfigureAwait(false);
            }

            protected override async ValueTask<bool> MoveNextCore(CancellationToken cancellationToken)
            {
                switch (state)
                {
                    case AsyncIteratorState.Allocated:
                        _firstEnumerator = _first.GetAsyncEnumerator(cancellationToken);
                        _set = new Set<TSource>(_comparer);
                        _setFilled = false;
                        _fillSetTask = FillSet(cancellationToken);

                        state = AsyncIteratorState.Iterating;
                        goto case AsyncIteratorState.Iterating;

                    case AsyncIteratorState.Iterating:

                        bool moveNext;
                        do
                        {
                            if (!_setFilled)
                            {
                                // This is here so we don't need to call Task.WhenAll each time after the set is filled
                                var moveNextTask = _firstEnumerator.MoveNextAsync();
                                await Task.WhenAll(moveNextTask.AsTask(), _fillSetTask).ConfigureAwait(false);
                                _setFilled = true;
                                moveNext = moveNextTask.Result;
                            }
                            else
                            {
                                moveNext = await _firstEnumerator.MoveNextAsync().ConfigureAwait(false);
                            }

                            if (moveNext)
                            {
                                var item = _firstEnumerator.Current;
                                if (_set.Remove(item))
                                {
                                    current = item;
                                    return true;
                                }
                            }
                        } while (moveNext);

                        await DisposeAsync().ConfigureAwait(false);
                        break;
                }

                return false;
            }

            private async Task FillSet(CancellationToken cancellationToken)
            {
<<<<<<< HEAD
                await _second.ForEachAsync(t => _set.Add(t), cancellationToken).ConfigureAwait(false);
=======
                var array = await _second.ToArray(cancellationToken).ConfigureAwait(false);
                for (var i = 0; i < array.Length; i++)
                {
                    _set.Add(array[i]);
                }
>>>>>>> af725758
            }
        }
    }
}<|MERGE_RESOLUTION|>--- conflicted
+++ resolved
@@ -126,15 +126,7 @@
 
             private async Task FillSet(CancellationToken cancellationToken)
             {
-<<<<<<< HEAD
                 await _second.ForEachAsync(t => _set.Add(t), cancellationToken).ConfigureAwait(false);
-=======
-                var array = await _second.ToArray(cancellationToken).ConfigureAwait(false);
-                for (var i = 0; i < array.Length; i++)
-                {
-                    _set.Add(array[i]);
-                }
->>>>>>> af725758
             }
         }
     }
