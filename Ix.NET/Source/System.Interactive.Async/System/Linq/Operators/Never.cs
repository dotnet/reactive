﻿// Licensed to the .NET Foundation under one or more agreements.
// The .NET Foundation licenses this file to you under the Apache 2.0 License.
// See the LICENSE file in the project root for more information. 

using System.Collections.Generic;
using System.Runtime.CompilerServices;
using System.Threading;
using System.Threading.Tasks;

namespace System.Linq
{
    public static partial class AsyncEnumerableEx
    {
        public static IAsyncEnumerable<TValue> Never<TValue>()
        {
<<<<<<< HEAD
            //
            // REVIEW: The C# 8.0 proposed interfaces don't allow for cancellation, so this "Never" is
            //         as never as never can be; it can't be interrupted *at all*, similar to the sync
            //         variant in Ix. Passing a *hot* CancellationToken to the Never operator doesn't
            //         seem correct either, given that we return a *cold* sequence.
            //

            return AsyncEnumerable.CreateEnumerable(_ => AsyncEnumerator.Create<TValue>(() => TaskExt.Never, current: null, dispose: null));
=======
            return NeverAsyncEnumerable<TValue>.Instance;
        }

        private sealed class NeverAsyncEnumerable<TValue> : IAsyncEnumerable<TValue>
        {
            internal static readonly NeverAsyncEnumerable<TValue> Instance = new NeverAsyncEnumerable<TValue>();

            public IAsyncEnumerator<TValue> GetAsyncEnumerator(CancellationToken cancellationToken)
            {
                return new NeverAsyncEnumerator(cancellationToken);
            }

            private sealed class NeverAsyncEnumerator : IAsyncEnumerator<TValue>
            {
                public TValue Current => throw new InvalidOperationException();

                private readonly CancellationToken _token;

                private CancellationTokenRegistration _registration;

                private bool _once;

                private TaskCompletionSource<bool> _task;

                public NeverAsyncEnumerator(CancellationToken token)
                {
                    _token = token;
                }

                public ValueTask DisposeAsync()
                {
                    _registration.Dispose();
                    _task = null;
                    return default;
                }

                public ValueTask<bool> MoveNextAsync()
                {
                    if (_once)
                    {
                        return new ValueTask<bool>(false);
                    }
                    _once = true;
                    _task = new TaskCompletionSource<bool>();
                    _registration = _token.Register(state => ((NeverAsyncEnumerator)state)._task.SetCanceled(), this);
                    return new ValueTask<bool>(_task.Task);
                }
            }
>>>>>>> 485ce00c
        }
    }
}<|MERGE_RESOLUTION|>--- conflicted
+++ resolved
@@ -13,16 +13,6 @@
     {
         public static IAsyncEnumerable<TValue> Never<TValue>()
         {
-<<<<<<< HEAD
-            //
-            // REVIEW: The C# 8.0 proposed interfaces don't allow for cancellation, so this "Never" is
-            //         as never as never can be; it can't be interrupted *at all*, similar to the sync
-            //         variant in Ix. Passing a *hot* CancellationToken to the Never operator doesn't
-            //         seem correct either, given that we return a *cold* sequence.
-            //
-
-            return AsyncEnumerable.CreateEnumerable(_ => AsyncEnumerator.Create<TValue>(() => TaskExt.Never, current: null, dispose: null));
-=======
             return NeverAsyncEnumerable<TValue>.Instance;
         }
 
@@ -71,7 +61,6 @@
                     return new ValueTask<bool>(_task.Task);
                 }
             }
->>>>>>> 485ce00c
         }
     }
 }