﻿<Project Sdk="Microsoft.NET.Sdk">
  <PropertyGroup>
    <TargetFrameworks>net8.0;net9.0</TargetFrameworks>
    <NoWarn>$(NoWarn);CS0618</NoWarn>
    <LangVersion>latest</LangVersion>
    <AssemblyName>Tests.System.Reactive</AssemblyName>
    <RootNamespace>Tests.System.Reactive</RootNamespace>
    <SignAssembly>true</SignAssembly>
    <AssemblyOriginatorKeyFile>..\..\Source\ReactiveX.snk</AssemblyOriginatorKeyFile>
  </PropertyGroup>
  
  <PropertyGroup Condition="'$(TargetFramework)' == 'netstandard2.0'">
    <DefineConstants>$(DefineConstants);</DefineConstants>
  </PropertyGroup>
<<<<<<< HEAD
  <PropertyGroup Condition="'$(TargetFramework)' == 'net8.0' or '$(TargetFramework)' == 'net8.0'">
=======
  <PropertyGroup Condition="'$(TargetFramework)' == 'net8.0' or '$(TargetFramework)' == 'net9.0'">
>>>>>>> 8a0af2d3
    <DefineConstants>$(DefineConstants);LINUX</DefineConstants>
  </PropertyGroup>

  <ItemGroup>
    <Content Include="..\..\Source\tests\Tests.System.Reactive\xunit.runner.json">
      <CopyToOutputDirectory>PreserveNewest</CopyToOutputDirectory>
    </Content>
    <Compile Include="..\..\Source\tests\Tests.System.Reactive\**\*.cs" Exclude="..\..\Source\tests\Tests.System.Reactive\obj\**" />
  </ItemGroup>

  <ItemGroup>
    <PackageReference Include="Microsoft.NET.Test.Sdk" Version="17.5.0" />
    <PackageReference Include="MSTest.TestAdapter" Version="3.0.2" />
    <PackageReference Include="MSTest.TestFramework" Version="3.0.2" />
    <PackageReference Include="xunit.assert" Version="2.4.2" />
    <PackageReference Include="System.Reactive" Version="6.1.0-preview*" />
    <PackageReference Include="Microsoft.Reactive.Testing" Version="6.1.0-preview*" />
    <PackageReference Include="System.Reactive.Observable.Aliases" Version="6.1.0-preview*" />
  </ItemGroup>
</Project><|MERGE_RESOLUTION|>--- conflicted
+++ resolved
@@ -12,11 +12,8 @@
   <PropertyGroup Condition="'$(TargetFramework)' == 'netstandard2.0'">
     <DefineConstants>$(DefineConstants);</DefineConstants>
   </PropertyGroup>
-<<<<<<< HEAD
   <PropertyGroup Condition="'$(TargetFramework)' == 'net8.0' or '$(TargetFramework)' == 'net8.0'">
-=======
   <PropertyGroup Condition="'$(TargetFramework)' == 'net8.0' or '$(TargetFramework)' == 'net9.0'">
->>>>>>> 8a0af2d3
     <DefineConstants>$(DefineConstants);LINUX</DefineConstants>
   </PropertyGroup>
 
