--- conflicted
+++ resolved
@@ -32,7 +32,6 @@
       <PrivateAssets>all</PrivateAssets>
       <IncludeAssets>runtime; build; native; contentfiles; analyzers; buildtransitive</IncludeAssets>
     </PackageReference>
-<<<<<<< HEAD
     <PackageReference Include="DiffPlex" Version="1.7.2" />
     <PackageReference Include="PublicApiGenerator" Version="11.4.6" />
   </ItemGroup>
@@ -42,10 +41,8 @@
       <PrivateAssets>all</PrivateAssets>
       <IncludeAssets>runtime; build; native; contentfiles; analyzers; buildtransitive</IncludeAssets>
     </PackageReference>
-=======
     <PackageReference Include="DiffPlex" Version="1.8.0" />
     <PackageReference Include="PublicApiGenerator" Version="11.3.0" />
->>>>>>> 8a0af2d3
   </ItemGroup>
 
 </Project>