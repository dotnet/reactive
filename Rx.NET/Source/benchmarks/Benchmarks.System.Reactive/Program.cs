--- conflicted
+++ resolved
@@ -15,11 +15,8 @@
                 typeof(ZipBenchmark),
                 typeof(CombineLatestBenchmark),
                 typeof(SwitchBenchmark),
-<<<<<<< HEAD
+                typeof(BufferCountBenchmark),
                 typeof(RangeBenchmark)
-=======
-                typeof(BufferCountBenchmark)
->>>>>>> 657da13e
             });
 
             switcher.Run();
