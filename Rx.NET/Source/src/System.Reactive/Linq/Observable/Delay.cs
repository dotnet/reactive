--- conflicted
+++ resolved
@@ -493,11 +493,7 @@
                 {
                     _ready = false;
 
-<<<<<<< HEAD
-                    _cancelable.Disposable = parent._scheduler.Schedule(this, parent._dueTime, (_, state) => { state.Start(); return Disposable.Empty; });
-=======
                     Disposable.TrySetSingle(ref _cancelable, parent._scheduler.Schedule(parent._dueTime, Start));
->>>>>>> dfe52723
                 }
 
                 private void Start()
@@ -545,14 +541,10 @@
 
                 protected override void RunCore(Absolute parent)
                 {
-<<<<<<< HEAD
-                    _cancelable.Disposable = parent._scheduler.Schedule(this, parent._dueTime, (_, state) => { state.Start(); return Disposable.Empty; });
-=======
                     // ScheduleDrain might have already set a newer disposable
                     // using TrySetSerial would cancel it, stopping the emission
                     // and hang the consumer
                     Disposable.TrySetSingle(ref _cancelable, parent._scheduler.Schedule(parent._dueTime, Start));
->>>>>>> dfe52723
                 }
 
                 private void Start()
