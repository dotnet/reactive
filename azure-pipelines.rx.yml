--- conflicted
+++ resolved
@@ -131,20 +131,12 @@
     - task: UseDotNet@2
       displayName: Use .NET 9.0 SDK
       inputs:
-<<<<<<< HEAD
-        version: 9.0.x
+        version: '9.0.x'
 
     - task: UseDotNet@2
       displayName: Use .NET 8.0 runtime
       inputs:
         version: '8.0.x'
-=======
-        version: '9.0.x'
-
-    - task: UseDotNet@2
-      inputs:
-        version: 8.0.x
->>>>>>> 8a0af2d3
         packageType: runtime
 
     - task: DotNetCoreCLI@2
@@ -182,13 +174,15 @@
       inputs:
         command: test
         projects: $(System.DefaultWorkingDirectory)/Rx.NET/Integration/LinuxTests/LinuxTests.csproj
-<<<<<<< HEAD
+        arguments: -c $(BuildConfiguration) -f net9.0 --filter "TestCategory!=SkipCI"
+      displayName: Run 9.0 Tests on Linux
+
+    - task: DotNetCoreCLI@2
+      inputs:
+        command: test
+        projects: $(System.DefaultWorkingDirectory)/Rx.NET/Integration/LinuxTests/LinuxTests.csproj
         arguments: -c $(BuildConfiguration) -f net8.0 --filter "TestCategory!=SkipCI"
       displayName: Run 8.0 Tests on Linux
-=======
-        arguments: -c $(BuildConfiguration) -f net9.0 --filter "TestCategory!=SkipCI"
-      displayName: Run 9.0 Tests on Linux
->>>>>>> 8a0af2d3
 
   - job: WindowsDesktop    
     pool:
@@ -207,15 +201,9 @@
         performMultiLevelLookup: true
 
     - task: UseDotNet@2
-<<<<<<< HEAD
       displayName: Use .NET 8.0 SDK
       inputs:
         version: '8.0.x'
-=======
-      displayName: Use .NET 9.0 SDK
-      inputs:
-        version: '9.0.x'
->>>>>>> 8a0af2d3
 
     - task: DotNetCoreCLI@2
       inputs:
